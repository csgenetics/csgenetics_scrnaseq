#!/usr/bin/env nextflow

/*
* A Nextflow pipeline for processing scRNA-Seq data generated using CS Genetics'
* single-cell kit to produce a genes by barcode count table.
*/

nextflow.enable.dsl=2
include {
  download_star_index; download_gtf; download_input_csv; download_barcode_list; download_public_fastq;
  features_file; merge_lanes; merged_fastp; io_extract; io_extract_fastp;
  trim_extra_polya; post_polyA_fastp; star;
  create_valid_empty_bam as create_valid_empty_bam_star;
  run_qualimap as raw_qualimap; run_qualimap as annotated_qualimap;
  feature_counts; multiqc;
  sort_index_bam; dedup; io_count; count_matrix;
  filter_count_matrix; cell_caller; summary_statistics; single_summary_report;
  multi_sample_report
  } from './modules/processes.nf'

def order_integer_first(it){
  try{
        // Will raise exception if not int
        it.isInteger()
        0
      } catch(MissingMethodException e1){
        // path will end here and therefore return 1
        1
      }
}

workflow {

  // Some users have issues accessing the S3 resources we have hosted publicly in our
  // s3://csgx.public.readonly bucket due to their local AWS configurations.
  // One workaround is to use anonymous access to the S3 resources
  // using aws.client.anonymous = true configuration.
  // However, this may then prevent the users from accessing their own S3 resources.
  // To solve this issue, to access public S3 resources, we will run a process that 
  // uses the AWS CLI but with no user configuration using the --no-sign-request flag.
  // We will perform this for all resources starting with 's3://csgx.public.readonly'
  // The following paths need to be checked:
  // params.star_index
  // params.gtf
  // params.input_csv
  
  // Check whether params.star_index starts with s3://csgx.public.readonly
  // and if it does, download the file in a process and set the star_index to the downloaded file
  if (params.star_index.startsWith("s3://csgx.public.readonly")){
    star_index = download_star_index()
  } else {
    star_index = file(params.star_index)
  }
  
  // Check whether params.gtf starts with s3://csgx.public.readonly
  // and if it does, download the file in a process and set the gtf to the downloaded file
  if (params.gtf.startsWith("s3://csgx.public.readonly")){
    gtf = download_gtf()
  } else {
    gtf = file(params.gtf)
  }

  // Check whether params.input_csv starts with s3://csgx.public.readonly
  // and if it does, download the file in a process and set the input_csv to the downloaded file
  if (params.input_csv.startsWith("s3://csgx.public.readonly")){
    input_csv = download_input_csv()
  } else {
    input_csv = Channel.fromPath(params.input_csv)
  }
  
  // Finally, we need to check the fastq files to see if they
  // are hosted in the s3://csgx.public.readonly bucket.
  // If so, download via a process, else directly make a file object
  // so that locally configured AWS credentials can be used.
  // We make the assumption that if R1 and R2 for each row are hosted in the same bucket.
  input_csv
    .splitCsv(header:true, sep:',', strip: true)
    .map {row ->
        // To comply with nf-core standards, we will move from working with 'sample_id'
        // as the first column, to 'sample'. To maintain reverse compatibility with
        // e.g. the test resource input_csv, we will make it so that the objects of the row
        // are accessed by index rather than specific key (column name).
        // The .splitCsv method returns a map object, so we will convert it to a list of its values.
        def rowList = row.values().toList()
        def fastq_1 = rowList[1]
        def fastq_2 = rowList[2]
        def download = fastq_1.startsWith('s3://csgx.public.readonly') && fastq_2.startsWith('s3://csgx.public.readonly') ? 'download' : 'no_download'
        return [ rowList[0], fastq_1, fastq_2, download]
    }
    .branch {
        download: it[3] == 'download'
        no_download: it[3] == 'no_download'
    }
    .set { split_ch }

  split_ch.download
    .map { it[0..2] } // remove the 'download' string from the tuple
    .set { to_download_ch }

  split_ch.no_download
    .map { it[0..2] } // remove the 'no_download' string from the tuple
    .map { [it[0], file(it[1]), file(it[2])] } // convert the paths to File objects
    .set { no_download_ch }

  // Download the fastq files from the s3://csgx.public.readonly bucket
  download_public_fastq(to_download_ch)

  download_public_fastq.out.downloaded_fastqs
    .mix(no_download_ch)
    .groupTuple(by:0)
    .set { ch_input }

  // The following paths will always need to be downloaded from the s3://csgx.public.readonly bucket:
  // params.barcode_list_path
  barcode_list = download_barcode_list()

  // Create path objects to HTML report templates
  single_sample_report_template = file("${baseDir}/templates/single_sample_report_template.html.jinja2")
  multi_sample_report_template = file("${baseDir}/templates/multi_sample_report_template.html.jinja2")
  // Create empty qualimap output template path object
  empty_qualimap_template = file("${baseDir}/templates/empty_qualmap.txt")

  // Create feature file for count_matrix from GTF
  features_file(gtf)
  feature_file_out = features_file.out.modified_gtf

  // ch_input is in the form: [sample, [R1_L001, R1_L002], [R2_L001, R2_L002]],  [sample, [R1_L001], [R2_L001]]
  // The number of items in each of the sub arrays depends on how many lanes the sample was sequenced over.
  // We only want to pass those samples that have multiple lanes worth of fastqs into merge_lanes.
  // For those samples that do not have multiple lanes, we will skip merge lanes and merge with the output
  // of merge_lanes.
  
  // Split ch_input base on whether there are >1 R1 fastqs
  ch_input.branch{
    multiple_lanes: it[1].size() > 1
    single_lane: it[1].size() == 1
  }.set{
    ch_input_split
  }

  // After identifying the multiple lanes samples
  // We will split these futher so that they are in the form:
  // [sample, R1, [R1_L001, R1_L002]], [sample, R2, [R2_L001, R2_L002]]
  // This does 2 things. It allows us to futher parallelize the merge_lanes process,
  // and it means we don't have to rely on R1 or R2 being in the file names.
  // E.g. some systems use names like *r_1* and *r_2*.
  merge_lanes_in = ch_input_split.multiple_lanes
    .flatMap{[[it[0], "R1", it[1]], [it[0], "R2", it[2]]]}  

  // This process will merge fastqs split over multiple lanes 
  merge_lanes(merge_lanes_in)
  ch_merge_lanes_out = merge_lanes.out.merge_lanes_out

  // Combine the R1 and R2 reads per sample ensuring R1 comes first
  // --> [sample, *.merged.R1*, *.merged.R2*]
  ch_merge_lanes_out_merged = ch_merge_lanes_out.groupTuple(by:0, size:2).map({it[1][0] == "R1" ? [it[0], it[2][0], it[2][1]] : [it[0], it[2][1], it[2][0]]})

  // Flatten the R1 and R2 in the non-merged fastq pairs
  // [sample, [R1], [R2]] --> [sample, R1, R2]
  ch_input_split_single_lane_flattened = ch_input_split.single_lane
    .map{[it[0], it[1][0], it[2][0]]}

  // Merge the merged and non-merged fastqs
  io_extract_in_ch = ch_merge_lanes_out_merged.mix(ch_input_split_single_lane_flattened)

  // Set the barcode_pattern
  // TODO run separate taks of merged_fastp for each of the R1 and R2 files
  // to increase parallelization.
  barcode_pattern="CCCCCCCCCCCCC"
  merged_fastp(io_extract_in_ch, barcode_pattern)
  ch_merged_fastp_multiqc = merged_fastp.out.merged_fastp_multiqc

  // Get the barcode_list and extract the IOs from the fastqs using umitools
<<<<<<< HEAD
  io_extract_script = "${baseDir}/bin/io_extract.awk"
  io_extract(io_extract_in_ch, barcode_list, io_extract_script)
=======
  io_extract_script = "${baseDir}/bin/whitelist.awk"
  io_extract(ch_merge_lanes_out, barcode_list, io_extract_script)
>>>>>>> 2d8fdab5
  ch_io_extract_out = io_extract.out.io_extract_out

  // Trim and remove low quality reads with fastp
  io_extract_fastp(ch_io_extract_out)
  ch_io_extract_fastp_out = io_extract_fastp.out.fastp_out
  ch_io_extract_fastp_multiqc = io_extract_fastp.out.fastp_multiqc

  // Trim extra polyA
  trim_polyA_script = file("${baseDir}/bin/trim_poly_A.awk")
  trim_extra_polya(ch_io_extract_fastp_out, trim_polyA_script)
  ch_trim_extra_polya_out = trim_extra_polya.out.trim_extra_polya_out

  // Send the polyA trimmed reads back through
  // fastp to get total number post QC reads
  // and Q30 percentages.
  post_polyA_fastp(ch_trim_extra_polya_out)
  ch_post_polyA_fastp_out = post_polyA_fastp.out.fastp_out
  ch_post_polyA_fastp_multiqc = post_polyA_fastp.out.fastp_multiqc

  // Filter for empty fastq
  // Pipe good to STAR
  // Pipe empty to create_valid_empty_bam_star
  trim_extra_polya.out.trim_extra_polya_out
        .branch { 
          good_fastq: it[1].countFastq() > 0
          empty_fastq: it[1].countFastq() == 0
          }
        .set{polyA_out_ch}

  // Align the good fastqs with STAR
  star(polyA_out_ch.good_fastq, star_index)

  // Filter star outputs by unique alignment counts
  // If 0 unique alignments need to pass bam into
  // create_valid_empty_bam_star
  star.out.out_bam
        .branch { 
          good_bam: it[2].toInteger() > 0
          bad_bam: it[2].toInteger() == 0
          }
        .set{star_out_ch}

  // Create an empty one-line-header bam that can be read
  // by samtools. We only create this for those samples that
  // had 0 reads after QC (i.e. after trim_extra_polyA) or
  // after mapping i.e. after star.
  create_valid_empty_bam_star(polyA_out_ch.empty_fastq.map({[it[0], "_Aligned.sortedByCoord.out"]}).mix(star_out_ch.bad_bam.map({[it[0], "_Aligned.sortedByCoord.out"]})))

  // Qualimap on STAR output
  // Annotate the channel objects with dummy counts of either 1 or 0
  // depending on whether the bams are empty are not to either run
  // qualimap or populate an empty qualimap template
  raw_qualimap(star_out_ch.good_bam.map({[it[0], it[1], 1]}).mix(create_valid_empty_bam_star.out.out_bam.map({[it[0], it[1], 0]})), gtf, empty_qualimap_template, "raw")

  // Perform featurecount quantification
  // The 1 and 0 being added in the map represent bams that contain (1)
  // or do not (0) contain alignments.
  // If alignments are present featureCounts is run,
  // else the empty bam is simply copied for collection from the process.
  feature_counts(star_out_ch.good_bam.map({[it[0], it[1], 1]}).mix(create_valid_empty_bam_star.out.out_bam.map({[it[0], it[1], 0]})), gtf, "${baseDir}/bin/assign_multi_mappers.gawk")

  // Produce qualimap output of the annotated bam for metrics
  annotated_qualimap(feature_counts.out.out_bam, gtf, empty_qualimap_template, "annotated")

  // Generate input channel containing all the files needed for multiqc per samples. 
  // The final channel structure is [sample, [file1, file2, file3, ...]]
  // NB fastqc currently does not integrate multip qualimap
  // outputs successfuly so they are manually carried through
  // to the summary_statistics
  ch_merged_fastp_multiqc
    .mix(ch_post_polyA_fastp_multiqc)
    .mix(ch_io_extract_fastp_multiqc)
    .groupTuple(by:0, size: 3)
    .map({it.flatten()}).map({[it[0], it.tail()]})
    .set { ch_multiqc_in }

  // Run multiqc  
  multiqc(ch_multiqc_in)
  
  // Sort and index bam file
  sort_index_bam(feature_counts.out.out_bam)

  // Perform deduplication
  dedup(sort_index_bam.out.sort_index_bam_out)

  // Generate file for count matrix
  io_count(dedup.out.io_dedup_sam)
  ch_io_count_out = io_count.out.io_count_out

  // Generate raw count matrix
  count_matrix(ch_io_count_out, barcode_list, feature_file_out)
  ch_h5ad = count_matrix.out.h5ad

  // Run cell caller
  cell_caller(ch_h5ad)
  ch_cell_caller_out = cell_caller.out.cell_caller_out //[val(sample), int(cell_caller_nuc_gene_threshold)]

  // Sort the groupTuple so that the int is always
  // first and then flatten the tuple list to return a 3mer
  // N.B. We were originally sorting by class (sort:{it.getClass() == sun.nio.fs.UnixPath ? 1 : 0})
  // but for some reason this only worked locally and not on Seqera Platform
  ch_filter_count_matrix_in = ch_cell_caller_out.mix(ch_h5ad)
  .groupTuple(by: 0, size:2, sort:{order_integer_first(it)})
  .map{[it[0], it[1][0], it[1][1]]}

  // Output filtered (cells only) count tables
  filter_count_matrix(ch_filter_count_matrix_in)

  // structure of ch_summary_statistics_in is
  // [sample, min_nuc_gene_cutoff, raw_h5ad, annotated_qualimap,
  // antisense, dedup.log, multiqc_data, raw_qualimap]
  ch_cell_caller_out
  .join(filter_count_matrix.out.raw_count_matrix)
  .join(annotated_qualimap.out.qualimap_txt)
  .join(sort_index_bam.out.antisense_out)
  .join(dedup.out.io_dedup_log)
  .join(multiqc.out.multiqc_json)
  .join(raw_qualimap.out.qualimap_txt)
  .set({ch_summary_statistics_in})

  // Generate summary statistics
  summary_statistics(ch_summary_statistics_in)

  ch_summary_metrics_and_plot = summary_statistics.out.metrics_csv.join(cell_caller.out.cell_caller_plot, by:0)

  // Generate single sample report
  single_summary_report(ch_summary_metrics_and_plot, single_sample_report_template)

  // Generate multi sample report
  multi_sample_report(single_summary_report.out.single_sample_metric_out.collect(), multi_sample_report_template)
 
}<|MERGE_RESOLUTION|>--- conflicted
+++ resolved
@@ -171,13 +171,8 @@
   ch_merged_fastp_multiqc = merged_fastp.out.merged_fastp_multiqc
 
   // Get the barcode_list and extract the IOs from the fastqs using umitools
-<<<<<<< HEAD
-  io_extract_script = "${baseDir}/bin/io_extract.awk"
-  io_extract(io_extract_in_ch, barcode_list, io_extract_script)
-=======
   io_extract_script = "${baseDir}/bin/whitelist.awk"
   io_extract(ch_merge_lanes_out, barcode_list, io_extract_script)
->>>>>>> 2d8fdab5
   ch_io_extract_out = io_extract.out.io_extract_out
 
   // Trim and remove low quality reads with fastp
