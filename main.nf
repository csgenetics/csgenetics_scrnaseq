--- conflicted
+++ resolved
@@ -10,11 +10,7 @@
   features_file; merge_lanes; fastqc; barcode; io_extract; fastp;
   trim_extra_polya; star; qualimap; feature_counts; multiqc;
   sort_index_bam; group; dedup; io_count; count_matrix;
-<<<<<<< HEAD
-  cell_caller; summary_report;experiment_report
-=======
-  filter_count_matrix; cell_caller; summary_report
->>>>>>> 6f345ea1
+  filter_count_matrix; cell_caller; summary_report;experiment_report
   } from './modules/processes.nf'
 
 workflow {
