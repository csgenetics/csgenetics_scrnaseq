--- conflicted
+++ resolved
@@ -553,16 +553,12 @@
   tuple val(sample_id), val(min_nuc_gene_cutoff), path(filtered_barcodes), path(filtered_features), path(filtered_matrix), path(multiqc_data_json), path(antisense), path(cell_caller_png), path(qualimap)
 
   output:
-<<<<<<< HEAD
   tuple val(sample_id),
   path("${sample_id}_cell_stats.csv"),
   path("${sample_id}_seq_stats.csv"),
   path("${sample_id}_map_stats.csv"),
   path("${sample_id}_cell_stats_banner.tmp"), emit: stats_files
-=======
-  tuple val(sample_id), path("${sample_id}_summary.html"), emit: report_html
-  path("${sample_id}_metrics.csv"), emit: metrics_csv
->>>>>>> d8f37a3b
+
 
   script:
   """
@@ -572,7 +568,7 @@
   """
 }
 /*
-<<<<<<< HEAD
+
 * 
 */
 process generate_report {
@@ -595,8 +591,7 @@
 }
 
 /*
-=======
->>>>>>> d8f37a3b
+
 * Generate a Experiment Summary report
 */
 
@@ -606,7 +601,6 @@
   publishDir "${params.outdir}/report/", mode: 'copy'
 
   input:
-<<<<<<< HEAD
   path(csvs)
   path(template)
   output:
@@ -618,16 +612,3 @@
   multisample_report.py 
   """
 }
-=======
-  path(c)
-
-  output:
-  path('experiment_report.html'), emit: experiment_html
-  path('experiment_result.csv'), emit: final_out
-
-  script:
-  '''
-  exp_summary.R  --csv_files .
-  '''
-}
->>>>>>> d8f37a3b
