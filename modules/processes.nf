--- conflicted
+++ resolved
@@ -168,14 +168,6 @@
 
   script:
   """
-<<<<<<< HEAD
-  cat $barcode_list | cut -d ',' -f2 > barcode_list.txt
-  gawk -v r2=${r2} -v sample_id=${sample_id} -v bc_length=13 -f $io_extract_script barcode_list.txt <(zcat ${r1})
-
-  # If it doesn't exist, create an empty file to collect
-  if [ ! -f "${sample_id}.io_extract.R1.fastq.gz" ]; then
-    touch ${sample_id}.io_extract.R1.fastq && gzip ${sample_id}.io_extract.R1.fastq
-=======
   # Format barcode file
   cut -d ',' -f 2 ${barcode_list} > barcode_list.tsv
   # Manually create umi-tools compatible whitelist with all barcodes + alts with 1 edit distance
@@ -197,7 +189,6 @@
     echo "${sample_id}_R1.io_extract.fastq.gz file exists"
   else
     touch ${sample_id}_R1.io_extract.fastq && gzip ${sample_id}_R1.io_extract.fastq
->>>>>>> 2d8fdab5
   fi
   """
 
